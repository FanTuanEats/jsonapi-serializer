--- conflicted
+++ resolved
@@ -1,10 +1,6 @@
 Gem::Specification.new do |gem|
   gem.name = "fast_jsonapi"
-<<<<<<< HEAD
-  gem.version = "1.1.0"
-=======
   gem.version = "1.1.1"
->>>>>>> 18d30f22
 
   gem.required_rubygems_version = Gem::Requirement.new(">= 0") if gem.respond_to? :required_rubygems_version=
   gem.metadata = { "allowed_push_host" => "https://rubygems.org" } if gem.respond_to? :metadata=
